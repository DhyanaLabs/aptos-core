// Copyright (c) Aptos
// SPDX-License-Identifier: Apache-2.0

use crate::block_storage::tracing::{observe_block, BlockStage};
use crate::{
    counters,
    logging::LogEvent,
    monitor,
    network_interface::{ConsensusMsg, ConsensusNetworkEvents, ConsensusNetworkSender},
    quorum_store::types::Batch,
};
use anyhow::{anyhow, ensure};
use aptos_logger::prelude::*;
use aptos_types::{
    account_address::AccountAddress, epoch_change::EpochChangeProof,
    ledger_info::LedgerInfoWithSignatures, validator_verifier::ValidatorVerifier,
};
use bytes::Bytes;
use channel::{self, aptos_channel, message_queues::QueueStyle};
use consensus_types::{
    block_retrieval::{BlockRetrievalRequest, BlockRetrievalResponse, MAX_BLOCKS_PER_REQUEST},
    common::Author,
    experimental::{commit_decision::CommitDecision, commit_vote::CommitVote},
    proof_of_store::SignedDigest,
    proposal_msg::ProposalMsg,
    sync_info::SyncInfo,
    vote_msg::VoteMsg,
};
use fail::fail_point;
use futures::{channel::oneshot, stream::select, SinkExt, Stream, StreamExt};
use network::{
    protocols::{
        network::{ApplicationNetworkSender, Event},
        rpc::error::RpcError,
    },
    ProtocolId,
};
use std::{
    mem::{discriminant, Discriminant},
    time::Duration,
};

/// The block retrieval request is used internally for implementing RPC: the callback is executed
/// for carrying the response
#[derive(Debug)]
pub struct IncomingBlockRetrievalRequest {
    pub req: BlockRetrievalRequest,
    pub protocol: ProtocolId,
    pub response_sender: oneshot::Sender<Result<Bytes, RpcError>>,
}

/// Just a convenience struct to keep all the network proxy receiving queues in one place.
/// Will be returned by the NetworkTask upon startup.
pub struct NetworkReceivers {
    /// Provide a LIFO buffer for each (Author, MessageType) key
    pub consensus_messages: aptos_channel::Receiver<
        (AccountAddress, Discriminant<ConsensusMsg>),
        (AccountAddress, ConsensusMsg),
    >,
    pub quorum_store_messages: aptos_channel::Receiver<
        (AccountAddress, Discriminant<ConsensusMsg>),
        (AccountAddress, ConsensusMsg),
    >,
    pub block_retrieval:
        aptos_channel::Receiver<AccountAddress, (AccountAddress, IncomingBlockRetrievalRequest)>,
}

#[async_trait::async_trait]
pub trait QuorumStoreSender {
    async fn send_batch(&self, batch: Batch, recipients: Vec<Author>);

    async fn send_signed_digest(&self, signed_digest: SignedDigest, recipients: Vec<Author>);
}

/// Implements the actual networking support for all consensus messaging.
#[derive(Clone)]
pub struct NetworkSender {
    author: Author,
    network_sender: ConsensusNetworkSender,
    // Self sender and self receivers provide a shortcut for sending the messages to itself.
    // (self sending is not supported by the networking API).
    // Note that we do not support self rpc requests as it might cause infinite recursive calls.
    self_sender: channel::Sender<Event<ConsensusMsg>>,
    validators: ValidatorVerifier,
}

impl NetworkSender {
    pub fn new(
        author: Author,
        network_sender: ConsensusNetworkSender,
        self_sender: channel::Sender<Event<ConsensusMsg>>,
        validators: ValidatorVerifier,
    ) -> Self {
        NetworkSender {
            author,
            network_sender,
            self_sender,
            validators,
        }
    }

    /// Tries to retrieve num of blocks backwards starting from id from the given peer: the function
    /// returns a future that is fulfilled with BlockRetrievalResponse.
    pub async fn request_block(
        &mut self,
        retrieval_request: BlockRetrievalRequest,
        from: Author,
        timeout: Duration,
    ) -> anyhow::Result<BlockRetrievalResponse> {
        fail_point!("consensus::send::any", |_| {
            Err(anyhow::anyhow!("Injected error in request_block"))
        });
        fail_point!("consensus::send::block_retrieval", |_| {
            Err(anyhow::anyhow!("Injected error in request_block"))
        });

        ensure!(from != self.author, "Retrieve block from self");
        let msg = ConsensusMsg::BlockRetrievalRequest(Box::new(retrieval_request.clone()));
        counters::CONSENSUS_SENT_MSGS
            .with_label_values(&[msg.name()])
            .inc();
        let response_msg = monitor!(
            "block_retrieval",
            self.network_sender.send_rpc(from, msg, timeout).await
        )?;
        let response = match response_msg {
            ConsensusMsg::BlockRetrievalResponse(resp) => *resp,
            _ => return Err(anyhow!("Invalid response to request")),
        };
        response
            .verify(retrieval_request, &self.validators)
            .map_err(|e| {
                error!(
                    SecurityEvent::InvalidRetrievedBlock,
                    request_block_response = response,
                    error = ?e,
                );
                e
            })?;

        Ok(response)
    }

    pub async fn broadcast_without_self(&mut self, msg: ConsensusMsg) {
        // Get the list of validators excluding our own account address. Note the
        // ordering is not important in this case.
        let self_author = self.author;
        let other_validators: Vec<_> = self
            .validators
            .get_ordered_account_addresses_iter()
            .filter(|author| author != &self_author)
            .collect();

        counters::CONSENSUS_SENT_MSGS
            .with_label_values(&[msg.name()])
            .inc_by(other_validators.len() as u64);
        // Broadcast message over direct-send to all other validators.
        if let Err(err) = self
            .network_sender
            .send_to_many(other_validators.into_iter(), msg)
        {
            error!(error = ?err, "Error broadcasting message");
        }
    }

    /// Tries to send the given msg to all the participants.
    ///
    /// The future is fulfilled as soon as the message put into the mpsc channel to network
    /// internal(to provide back pressure), it does not indicate the message is delivered or sent
    /// out. It does not give indication about when the message is delivered to the recipients,
    /// as well as there is no indication about the network failures.
    async fn broadcast(&mut self, msg: ConsensusMsg) {
        fail_point!("consensus::send::any", |_| ());
        // Directly send the message to ourself without going through network.
        let self_msg = Event::Message(self.author, msg.clone());
        if let Err(err) = self.self_sender.send(self_msg).await {
            error!("Error broadcasting to self: {:?}", err);
        }

        self.broadcast_without_self(msg).await;
    }

    /// Tries to send msg to given recipients.
    async fn send(&self, msg: ConsensusMsg, recipients: Vec<Author>) {
        fail_point!("consensus::send::any", |_| ());
        let network_sender = self.network_sender.clone();
        let mut self_sender = self.self_sender.clone();
        for peer in recipients {
            if self.author == peer {
                let self_msg = Event::Message(self.author, msg.clone());
                if let Err(err) = self_sender.send(self_msg).await {
                    error!(error = ?err, "Error delivering a self msg");
                }
                continue;
            }
            counters::CONSENSUS_SENT_MSGS
                .with_label_values(&[msg.name()])
                .inc();
            if let Err(e) = network_sender.send_to(peer, msg.clone()) {
                error!(
                    remote_peer = peer,
                    error = ?e, "Failed to send a msg to peer",
                );
            }
        }
    }

    pub async fn broadcast_proposal(&mut self, proposal_msg: ProposalMsg) {
        fail_point!("consensus::send::broadcast_proposal", |_| ());
        let msg = ConsensusMsg::ProposalMsg(Box::new(proposal_msg));
        self.broadcast(msg).await
    }

    pub async fn broadcast_sync_info(&mut self, sync_info_msg: SyncInfo) {
        fail_point!("consensus::send::broadcast_sync_info", |_| ());
        let msg = ConsensusMsg::SyncInfo(Box::new(sync_info_msg));
        self.broadcast(msg).await
    }

    pub async fn broadcast_timeout_vote(&mut self, timeout_vote_msg: VoteMsg) {
        fail_point!("consensus::send::broadcast_timeout_vote", |_| ());
        let msg = ConsensusMsg::VoteMsg(Box::new(timeout_vote_msg));
        self.broadcast(msg).await
    }

    pub async fn broadcast_epoch_change(&mut self, epoch_change_proof: EpochChangeProof) {
        fail_point!("consensus::send::broadcast_epoch_change", |_| ());
        let msg = ConsensusMsg::EpochChangeProof(Box::new(epoch_change_proof));
        self.broadcast(msg).await
    }

    pub async fn broadcast_commit_vote(&mut self, commit_vote: CommitVote) {
        fail_point!("consensus::send::broadcast_commit_vote", |_| ());
        let msg = ConsensusMsg::CommitVoteMsg(Box::new(commit_vote));
        self.broadcast(msg).await
    }

    pub async fn send_commit_vote(&mut self, commit_vote: CommitVote, recipient: Author) {
        fail_point!("consensus::send::commit_vote", |_| ());
        let msg = ConsensusMsg::CommitVoteMsg(Box::new(commit_vote));
        self.send(msg, vec![recipient]).await
    }

    /// Sends the vote to the chosen recipients (typically that would be the recipients that
    /// we believe could serve as proposers in the next round). The recipients on the receiving
    /// end are going to be notified about a new vote in the vote queue.
    ///
    /// The future is fulfilled as soon as the message put into the mpsc channel to network
    /// internal(to provide back pressure), it does not indicate the message is delivered or sent
    /// out. It does not give indication about when the message is delivered to the recipients,
    /// as well as there is no indication about the network failures.
    pub async fn send_vote(&self, vote_msg: VoteMsg, recipients: Vec<Author>) {
        fail_point!("consensus::send::vote", |_| ());
        let msg = ConsensusMsg::VoteMsg(Box::new(vote_msg));
        self.send(msg, recipients).await
    }

    /// Sends the given sync info to the given author.
    /// The future is fulfilled as soon as the message is added to the internal network channel
    /// (does not indicate whether the message is delivered or sent out).
    pub async fn _send_sync_info(&self, sync_info: SyncInfo, recipient: Author) {
        fail_point!("consensus::send_sync_info", |_| ());
        let msg = ConsensusMsg::SyncInfo(Box::new(sync_info));
        self.send(msg, vec![recipient]).await
    }

    #[cfg(feature = "failpoints")]
    pub async fn send_proposal(&self, proposal_msg: ProposalMsg, recipients: Vec<Author>) {
        fail_point!("consensus::send::proposal", |_| ());
        let msg = ConsensusMsg::ProposalMsg(Box::new(proposal_msg));
        self.send(msg, recipients).await
    }

    pub async fn send_epoch_change(&mut self, proof: EpochChangeProof) {
        fail_point!("consensus::send::epoch_change", |_| ());
        let msg = ConsensusMsg::EpochChangeProof(Box::new(proof));
        self.send(msg, vec![self.author]).await
    }

    /// Sends the ledger info to self buffer manager
    pub async fn send_commit_proof(&self, ledger_info: LedgerInfoWithSignatures) {
        fail_point!("consensus::send::commit_proof", |_| ());

        // this requires re-verification of the ledger info we can probably optimize it later
        let msg = ConsensusMsg::CommitDecisionMsg(Box::new(CommitDecision::new(ledger_info)));
        self.send(msg, vec![self.author]).await
    }

    pub fn author(&self) -> Author {
        self.author
    }

    pub async fn broadcast_commit_proof(&mut self, ledger_info: LedgerInfoWithSignatures) {
        fail_point!("consensus::send::broadcast_commit_proof", |_| ());
        let msg = ConsensusMsg::CommitDecisionMsg(Box::new(CommitDecision::new(ledger_info)));
        self.broadcast(msg).await
    }
}

#[async_trait::async_trait]
impl QuorumStoreSender for NetworkSender {
    async fn send_batch(&self, batch: Batch, recipients: Vec<Author>) {
        fail_point!("consensus::send_batch", |_| ());
        let msg = ConsensusMsg::BatchMsg(Box::new(batch));
        self.send(msg, recipients).await
    }

    async fn send_signed_digest(&self, signed_digest: SignedDigest, recipients: Vec<Author>) {
        fail_point!("consensus::send_signed_digest", |_| ());
        let msg = ConsensusMsg::SignedDigestMsg(Box::new(signed_digest));
        self.send(msg, recipients).await
    }
}

pub struct NetworkTask {
    consensus_messages_tx: aptos_channel::Sender<
        (AccountAddress, Discriminant<ConsensusMsg>),
        (AccountAddress, ConsensusMsg),
    >,
    quorum_store_messages_tx: aptos_channel::Sender<
        (AccountAddress, Discriminant<ConsensusMsg>),
        (AccountAddress, ConsensusMsg),
    >,
    block_retrieval_tx:
        aptos_channel::Sender<AccountAddress, (AccountAddress, IncomingBlockRetrievalRequest)>,
    all_events: Box<dyn Stream<Item = Event<ConsensusMsg>> + Send + Unpin>,
}

impl NetworkTask {
    /// Establishes the initial connections with the peers and returns the receivers.
    pub fn new(
        network_events: ConsensusNetworkEvents,
        self_receiver: channel::Receiver<Event<ConsensusMsg>>,
    ) -> (NetworkTask, NetworkReceivers) {
        let (consensus_messages_tx, consensus_messages) =
            aptos_channel::new(QueueStyle::LIFO, 1, Some(&counters::CONSENSUS_CHANNEL_MSGS));
        let (quorum_store_messages_tx, quorum_store_messages) = aptos_channel::new(
            QueueStyle::FIFO,
            100,
            Some(&counters::QUORUM_STORE_CHANNEL_MSGS),
        );
        let (block_retrieval_tx, block_retrieval) = aptos_channel::new(
            QueueStyle::LIFO,
            1,
            Some(&counters::BLOCK_RETRIEVAL_CHANNEL_MSGS),
        );
        let all_events = Box::new(select(network_events, self_receiver));
        (
            NetworkTask {
                consensus_messages_tx,
                quorum_store_messages_tx,
                block_retrieval_tx,
                all_events,
            },
            NetworkReceivers {
                consensus_messages,
                quorum_store_messages,
                block_retrieval,
            },
        )
    }

    pub async fn start(mut self) {
        while let Some(message) = self.all_events.next().await {
            match message {
                Event::Message(peer_id, msg) => {
                    counters::CONSENSUS_RECEIVED_MSGS
                        .with_label_values(&[msg.name()])
                        .inc();
<<<<<<< HEAD
                    // TODO: more counters
                    match msg {
                        quorum_store_msg @ (ConsensusMsg::SignedDigestMsg(_)
                        | ConsensusMsg::FragmentMsg(_)
                        | ConsensusMsg::BatchMsg(_)
                        | ConsensusMsg::ProofOfStoreBroadcastMsg(_)) => {
                            if let Err(e) = self.quorum_store_messages_tx.push(
                                (peer_id, discriminant(&quorum_store_msg)),
                                (peer_id, quorum_store_msg),
                            ) {
                                warn!(
                                    remote_peer = peer_id,
                                    error = ?e, "Error pushing consensus quorum store msg",
                                );
                            }
                        }
                        consensus_msg => {
                            if let Err(e) = self.consensus_messages_tx.push(
                                (peer_id, discriminant(&consensus_msg)),
                                (peer_id, consensus_msg),
                            ) {
                                warn!(
                                    remote_peer = peer_id,
                                    error = ?e, "Error pushing consensus msg",
                                );
                            }
                        }
=======
                    if let ConsensusMsg::ProposalMsg(proposal) = &msg {
                        observe_block(
                            proposal.proposal().timestamp_usecs(),
                            BlockStage::NETWORK_RECEIVED,
                        );
                    }
                    if let Err(e) = self
                        .consensus_messages_tx
                        .push((peer_id, discriminant(&msg)), (peer_id, msg))
                    {
                        warn!(
                            remote_peer = peer_id,
                            error = ?e, "Error pushing consensus msg",
                        );
>>>>>>> f612fcab
                    }
                }
                Event::RpcRequest(peer_id, msg, protocol, callback) => match msg {
                    ConsensusMsg::BlockRetrievalRequest(request) => {
                        counters::CONSENSUS_RECEIVED_MSGS
                            .with_label_values(&["BlockRetrievalRequest"])
                            .inc();
                        debug!(
                            remote_peer = peer_id,
                            event = LogEvent::ReceiveBlockRetrieval,
                            "{}",
                            request
                        );
                        if request.num_blocks() > MAX_BLOCKS_PER_REQUEST {
                            warn!(
                                remote_peer = peer_id,
                                "Ignore block retrieval with too many blocks: {}",
                                request.num_blocks()
                            );
                            continue;
                        }
                        let req_with_callback = IncomingBlockRetrievalRequest {
                            req: *request,
                            protocol,
                            response_sender: callback,
                        };
                        if let Err(e) = self
                            .block_retrieval_tx
                            .push(peer_id, (peer_id, req_with_callback))
                        {
                            warn!(error = ?e, "aptos channel closed");
                        }
                    }
                    _ => {
                        warn!(remote_peer = peer_id, "Unexpected msg: {:?}", msg);
                        continue;
                    }
                },
                _ => {
                    // Ignore `NewPeer` and `LostPeer` events
                }
            }
        }
    }
}<|MERGE_RESOLUTION|>--- conflicted
+++ resolved
@@ -367,7 +367,6 @@
                     counters::CONSENSUS_RECEIVED_MSGS
                         .with_label_values(&[msg.name()])
                         .inc();
-<<<<<<< HEAD
                     // TODO: more counters
                     match msg {
                         quorum_store_msg @ (ConsensusMsg::SignedDigestMsg(_)
@@ -385,6 +384,12 @@
                             }
                         }
                         consensus_msg => {
+                            if let ConsensusMsg::ProposalMsg(proposal) = &consensus_msg {
+                                observe_block(
+                                    proposal.proposal().timestamp_usecs(),
+                                    BlockStage::NETWORK_RECEIVED,
+                                );
+                            }
                             if let Err(e) = self.consensus_messages_tx.push(
                                 (peer_id, discriminant(&consensus_msg)),
                                 (peer_id, consensus_msg),
@@ -395,22 +400,6 @@
                                 );
                             }
                         }
-=======
-                    if let ConsensusMsg::ProposalMsg(proposal) = &msg {
-                        observe_block(
-                            proposal.proposal().timestamp_usecs(),
-                            BlockStage::NETWORK_RECEIVED,
-                        );
-                    }
-                    if let Err(e) = self
-                        .consensus_messages_tx
-                        .push((peer_id, discriminant(&msg)), (peer_id, msg))
-                    {
-                        warn!(
-                            remote_peer = peer_id,
-                            error = ?e, "Error pushing consensus msg",
-                        );
->>>>>>> f612fcab
                     }
                 }
                 Event::RpcRequest(peer_id, msg, protocol, callback) => match msg {
