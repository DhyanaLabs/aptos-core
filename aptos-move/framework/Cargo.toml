--- conflicted
+++ resolved
@@ -44,17 +44,6 @@
 gas-algebra-ext =  { path = "../gas-algebra-ext" }
 move-binary-format = { workspace = true }
 
-<<<<<<< HEAD
-move-command-line-common = { git = "https://github.com/move-language/move", rev = "6a32284d6e04ea5bfa5919df9aac2ccb3ffa010e" }
-move-compiler ={ git = "https://github.com/move-language/move", rev = "6a32284d6e04ea5bfa5919df9aac2ccb3ffa010e" }
-move-core-types ={ git = "https://github.com/move-language/move", rev = "6a32284d6e04ea5bfa5919df9aac2ccb3ffa010e", features = ["address32"] }
-move-model ={ git = "https://github.com/move-language/move", rev = "6a32284d6e04ea5bfa5919df9aac2ccb3ffa010e" }
-move-package ={ git = "https://github.com/move-language/move", rev = "6a32284d6e04ea5bfa5919df9aac2ccb3ffa010e" }
-move-table-extension ={ git = "https://github.com/move-language/move", rev = "6a32284d6e04ea5bfa5919df9aac2ccb3ffa010e" }
-move-vm-runtime ={ git = "https://github.com/move-language/move", rev = "6a32284d6e04ea5bfa5919df9aac2ccb3ffa010e" }
-move-vm-types ={ git = "https://github.com/move-language/move", rev = "6a32284d6e04ea5bfa5919df9aac2ccb3ffa010e" }
-rand_core = "0.5.1"
-=======
 move-command-line-common = { workspace = true }
 move-compiler ={ workspace = true }
 move-core-types ={ workspace = true }
@@ -63,7 +52,7 @@
 move-table-extension ={ workspace = true }
 move-vm-runtime ={ workspace = true }
 move-vm-types ={ workspace = true }
->>>>>>> 46d71d26
+rand_core = "0.5.1"
 
 [dev-dependencies]
 claims = "0.7"
