module aptos_framework::account {
    use std::bcs;
    use std::error;
    use std::hash;
    use std::option::{Self, Option};
    use std::signer;
    use std::vector;
    use aptos_std::type_info::{Self, TypeInfo};
    use aptos_framework::event::{Self, EventHandle};
    use aptos_framework::guid;
    use aptos_framework::system_addresses;
    use aptos_std::table::{Self, Table};
    use aptos_std::ed25519;
    use aptos_std::from_bcs;
    use aptos_std::multi_ed25519;

    friend aptos_framework::aptos_account;
    friend aptos_framework::coin;
    friend aptos_framework::genesis;
    friend aptos_framework::resource_account;
    friend aptos_framework::transaction_validation;

    /// Resource representing an account.
    struct Account has key, store {
        authentication_key: vector<u8>,
        sequence_number: u64,
        guid_creation_num: u64,
        coin_register_events: EventHandle<CoinRegisterEvent>,
        key_rotation_events: EventHandle<KeyRotationEvent>,
        rotation_capability_offer: CapabilityOffer<RotationCapability>,
        signer_capability_offer: CapabilityOffer<SignerCapability>,
    }

    struct KeyRotationEvent has drop, store {
        old_authentication_key: vector<u8>,
        new_authentication_key: vector<u8>,
    }

    struct CoinRegisterEvent has drop, store {
        type_info: TypeInfo,
    }

    struct CapabilityOffer<phantom T> has store { for: Option<address> }

    struct RotationCapability has drop, store { account: address }

    struct SignerCapability has drop, store { account: address }

    struct OriginatingAddress has key {
        address_map: Table<address, address>,
    }

    /// This structs stores the challenge message that should be signed during key rotation. First, this struct is
    /// signed by the account owner's current public key, which proves possession of a capability to rotate the key.
    /// Second, this struct is signed by the new public key that the account owner wants to rotate to, which proves
    /// knowledge of this new public key's associated secret key. These two signatures cannot be replayed in another
    /// context because they include the TXN's unique sequence number.
    struct RotationProofChallenge has copy, drop {
        sequence_number: u64,
        originator: address,
        // originating address
        current_auth_key: address,
        // current auth key
        new_public_key: vector<u8>,
    }

    /// This struct stores the challenge message that should be signed by the source account, when the source account
    /// is delegating its rotation capability to the `recipient_address`.
    struct RotationCapabilityOfferProofChallengeV2 has drop {
        sequence_number: u64,
        source_address: address,
        recipient_address: address,
    }

    /// Deprecated struct - newest version is `RotationCapabilityOfferProofChallengeV2`
    struct RotationCapabilityOfferProofChallenge has drop {
        sequence_number: u64,
        recipient_address: address,
    }

    struct SignerCapabilityOfferProofChallenge has drop {
        sequence_number: u64,
        recipient_address: address,
    }

    struct SignerCapabilityOfferProofChallengeV2 has drop {
        sequence_number: u64,
        source_address: address,
        recipient_address: address,
    }

    const MAX_U64: u128 = 18446744073709551615;
    const ZERO_AUTH_KEY: vector<u8> = x"0000000000000000000000000000000000000000000000000000000000000000";

    /// Scheme identifier for Ed25519 signatures used to derive authentication keys for Ed25519 public keys.
    const ED25519_SCHEME: u8 = 0;
    /// Scheme identifier for MultiEd25519 signatures used to derive authentication keys for MultiEd25519 public keys.
    const MULTI_ED25519_SCHEME: u8 = 1;
    /// Scheme identifier used when hashing an account's address together with a seed to derive the address (not the
    /// authentication key) of a resource account. This is an abuse of the notion of a scheme identifier which, for now,
    /// serves to domain separate hashes used to derive resource account addresses from hashes used to derive
    /// authentication keys. Without such separation, an adversary could create (and get a signer for) a resource account
    /// whose address matches an existing address of a MultiEd25519 wallet.
    const DERIVE_RESOURCE_ACCOUNT_SCHEME: u8 = 255;

    /// Account already exists
    const EACCOUNT_ALREADY_EXISTS: u64 = 1;
    /// Account does not exist
    const EACCOUNT_DOES_NOT_EXIST: u64 = 2;
    /// Sequence number exceeds the maximum value for a u64
    const ESEQUENCE_NUMBER_TOO_BIG: u64 = 3;
    /// The provided authentication key has an invalid length
    const EMALFORMED_AUTHENTICATION_KEY: u64 = 4;
    /// Cannot create account because address is reserved
    const ECANNOT_RESERVED_ADDRESS: u64 = 5;
    /// Transaction exceeded its allocated max gas
    const EOUT_OF_GAS: u64 = 6;
    /// Specified current public key is not correct
    const EWRONG_CURRENT_PUBLIC_KEY: u64 = 7;
    /// Specified proof of knowledge required to prove ownership of a public key is invalid
    const EINVALID_PROOF_OF_KNOWLEDGE: u64 = 8;
    /// The caller does not have a digital-signature-based capability to call this function
    const ENO_CAPABILITY: u64 = 9;
    /// The caller does not have a valid rotation capability offer from the other account
    const EINVALID_ACCEPT_ROTATION_CAPABILITY: u64 = 10;
    /// Address to create is not a valid reserved address for Aptos framework
    const ENO_VALID_FRAMEWORK_RESERVED_ADDRESS: u64 = 11;
    /// Specified scheme required to proceed with the smart contract operation - can only be ED25519_SCHEME(0) OR MULTI_ED25519_SCHEME(1)
    const EINVALID_SCHEME: u64 = 12;
    /// Abort the transaction if the expected originating address is different from the originating addres on-chain
    const EINVALID_ORIGINATING_ADDRESS: u64 = 13;
    /// The signer capability offer doesn't exist at the given address
    const ENO_SUCH_SIGNER_CAPABILITY_OFFER: u64 = 14;
    /// An attempt to create a resource account on a claimed account
    const ERESOURCE_ACCCOUNT_EXISTS: u64 = 15;
    /// An attempt to create a resource account on an account that has a committed transaction
    const EACCOUNT_ALREADY_USED: u64 = 16;
    /// Offerer address doesn't exist
    const EOFFERER_ADDRESS_DOES_NOT_EXIST: u64 = 17;
<<<<<<< HEAD
    /// The specified rotation capablity offer does not exist at the specified offerer address
    const ENO_NO_SUCH_ROTATION_CAPABILITY_OFFER: u64 = 18;
=======
    /// Recipient address doesn't exist
    const ERECIPIENT_ADDRESS_DOES_NOT_EXIST: u64 = 18;
    /// The rotation capability offer doesn't exist at the given address
    const ENO_SUCH_ROTATION_CAPABILITY_OFFER: u64 = 19;
>>>>>>> 208d3d9f

    native fun create_signer(addr: address): signer;

    /// Only called during genesis to initialize system resources for this module.
    public(friend) fun initialize(aptos_framework: &signer) {
        system_addresses::assert_aptos_framework(aptos_framework);
        move_to(aptos_framework, OriginatingAddress {
            address_map: table::new(),
        });
    }

    /// Publishes a new `Account` resource under `new_address`. A signer representing `new_address`
    /// is returned. This way, the caller of this function can publish additional resources under
    /// `new_address`.
    public(friend) fun create_account(new_address: address): signer {
        // there cannot be an Account resource under new_addr already.
        assert!(!exists<Account>(new_address), error::already_exists(EACCOUNT_ALREADY_EXISTS));

        // NOTE: @core_resources gets created via a `create_account` call, so we do not include it below.
        assert!(
            new_address != @vm_reserved && new_address != @aptos_framework && new_address != @aptos_token,
            error::invalid_argument(ECANNOT_RESERVED_ADDRESS)
        );

        create_account_unchecked(new_address)
    }

    #[test_only]
    public fun create_account_for_test(new_address: address): signer {
        create_account_unchecked(new_address)
    }

    fun create_account_unchecked(new_address: address): signer {
        let new_account = create_signer(new_address);
        let authentication_key = bcs::to_bytes(&new_address);
        assert!(
            vector::length(&authentication_key) == 32,
            error::invalid_argument(EMALFORMED_AUTHENTICATION_KEY)
        );

        let guid_creation_num = 0;

        let guid_for_coin = guid::create(new_address, &mut guid_creation_num);
        let coin_register_events = event::new_event_handle<CoinRegisterEvent>(guid_for_coin);

        let guid_for_rotation = guid::create(new_address, &mut guid_creation_num);
        let key_rotation_events = event::new_event_handle<KeyRotationEvent>(guid_for_rotation);

        move_to(
            &new_account,
            Account {
                authentication_key,
                sequence_number: 0,
                guid_creation_num,
                coin_register_events,
                key_rotation_events,
                rotation_capability_offer: CapabilityOffer { for: option::none() },
                signer_capability_offer: CapabilityOffer { for: option::none() },
            }
        );

        new_account
    }

    public fun exists_at(addr: address): bool {
        exists<Account>(addr)
    }

    public fun get_guid_next_creation_num(addr: address): u64 acquires Account {
        borrow_global<Account>(addr).guid_creation_num
    }

    public fun get_sequence_number(addr: address): u64 acquires Account {
        borrow_global<Account>(addr).sequence_number
    }

    public(friend) fun increment_sequence_number(addr: address) acquires Account {
        let account_resource = borrow_global_mut<Account>(addr);
        let old_sequence_number = account_resource.sequence_number;

        assert!(
            (old_sequence_number as u128) < MAX_U64,
            error::out_of_range(ESEQUENCE_NUMBER_TOO_BIG)
        );

        account_resource.sequence_number = old_sequence_number + 1;
    }

    public fun get_authentication_key(addr: address): vector<u8> acquires Account {
        *&borrow_global<Account>(addr).authentication_key
    }

    public(friend) fun rotate_authentication_key_internal(account: &signer, new_auth_key: vector<u8>) acquires Account {
        let addr = signer::address_of(account);
        assert!(exists_at(addr), error::not_found(EACCOUNT_ALREADY_EXISTS));
        assert!(
            vector::length(&new_auth_key) == 32,
            error::invalid_argument(EMALFORMED_AUTHENTICATION_KEY)
        );
        let account_resource = borrow_global_mut<Account>(addr);
        account_resource.authentication_key = new_auth_key;
    }

    fun verify_key_rotation_signature_and_get_auth_key(scheme: u8, public_key_bytes: vector<u8>, signature: vector<u8>, challenge: &RotationProofChallenge): vector<u8> {
        if (scheme == ED25519_SCHEME) {
            let pk = ed25519::new_unvalidated_public_key_from_bytes(public_key_bytes);
            let sig = ed25519::new_signature_from_bytes(signature);
            assert!(ed25519::signature_verify_strict_t(&sig, &pk, *challenge), std::error::invalid_argument(EINVALID_PROOF_OF_KNOWLEDGE));
            ed25519::unvalidated_public_key_to_authentication_key(&pk)
        } else if (scheme == MULTI_ED25519_SCHEME) {
            let pk = multi_ed25519::new_unvalidated_public_key_from_bytes(public_key_bytes);
            let sig = multi_ed25519::new_signature_from_bytes(signature);
            assert!(multi_ed25519::signature_verify_strict_t(&sig, &pk, *challenge), std::error::invalid_argument(EINVALID_PROOF_OF_KNOWLEDGE));
            multi_ed25519::unvalidated_public_key_to_authentication_key(&pk)
        } else {
            abort error::invalid_argument(EINVALID_SCHEME)
        }
    }

    /// Generic authentication key rotation function that allows the user to rotate their authentication key from any scheme to any scheme.
    /// To authorize the rotation, we need two signatures.
    /// The first signature `cap_rotate_key` refers to the signature by the account owner's current key on a valid `RotationProofChallenge`,
    /// demonstrating that the user intends to and has the capability to rotate the authentication key of this account.
    /// The second signature `cap_update_table` refers to the signature by the new key (that the account owner wants to rotate to) on a
    /// valid `RotationProofChallenge`, demonstrating that the user owns the new private key, and has the authority to update the
    /// `OriginatingAddress` map with the new address mapping <new_address, originating_address>.
    /// To verify signatures, we need their corresponding public key and public key scheme: we need `from_scheme` and `from_public_key_bytes`
    /// to verify `cap_rotate_key`, and `to_scheme` and `to_public_key_bytes` to verify `cap_update_table`.
    /// A scheme of 0 refers to an Ed25519 key and a scheme of 1 refers to Multi-Ed25519 keys.
    public entry fun rotate_authentication_key(
        account: &signer,
        from_scheme: u8,
        from_public_key_bytes: vector<u8>,
        to_scheme: u8,
        to_public_key_bytes: vector<u8>,
        cap_rotate_key: vector<u8>,
        cap_update_table: vector<u8>,
    ) acquires Account, OriginatingAddress {
        let addr = signer::address_of(account);
        assert!(exists_at(addr), error::not_found(EACCOUNT_DOES_NOT_EXIST));

        let account_resource = borrow_global_mut<Account>(addr);

        // verify the `from_public_key_bytes` matches this account's authentication key
        if (from_scheme == ED25519_SCHEME) {
            let from_pk = ed25519::new_unvalidated_public_key_from_bytes(from_public_key_bytes);
            let from_auth_key = ed25519::unvalidated_public_key_to_authentication_key(&from_pk);
            assert!(account_resource.authentication_key == from_auth_key, error::unauthenticated(EWRONG_CURRENT_PUBLIC_KEY));
        } else if (from_scheme == MULTI_ED25519_SCHEME) {
            let from_pk = multi_ed25519::new_unvalidated_public_key_from_bytes(from_public_key_bytes);
            let from_auth_key = multi_ed25519::unvalidated_public_key_to_authentication_key(&from_pk);
            assert!(account_resource.authentication_key == from_auth_key, error::unauthenticated(EWRONG_CURRENT_PUBLIC_KEY));
        } else {
            abort error::invalid_argument(EINVALID_SCHEME)
        };

        // construct a RotationProofChallenge to prove that the user intends to do a key rotation
        let curr_auth_key = from_bcs::to_address(account_resource.authentication_key);
        let challenge = RotationProofChallenge {
            sequence_number: account_resource.sequence_number,
            originator: addr,
            current_auth_key: curr_auth_key,
            new_public_key: to_public_key_bytes,
        };

        // verify that the challenge signed by the current private key and the previous private key are both valid
        verify_key_rotation_signature_and_get_auth_key(from_scheme, from_public_key_bytes, cap_rotate_key, &challenge);
        let new_auth_key = verify_key_rotation_signature_and_get_auth_key(to_scheme, to_public_key_bytes, cap_update_table, &challenge);

        // update the `OriginatingAddress` table, so we can find the originating address using the new address
        let address_map = &mut borrow_global_mut<OriginatingAddress>(@aptos_framework).address_map;
        let new_address = from_bcs::to_address(new_auth_key);
        if (table::contains(address_map, curr_auth_key)) {
            // assert that we're calling from the same account of the originating address
            // for example, if we have already rotated from keypair_a to keypair_b, and are trying to rotate from
            // keypair_b to keypair_c, we expect the call to come from the signer of a
            assert!(addr == table::remove(address_map, curr_auth_key), error::not_found(EINVALID_ORIGINATING_ADDRESS));
        };
        table::add(address_map, new_address, addr);

        // update the authentication key of the current account
        event::emit_event<KeyRotationEvent>(
            &mut account_resource.key_rotation_events,
            KeyRotationEvent {
                old_authentication_key: account_resource.authentication_key,
                new_authentication_key: new_auth_key,
            }
        );

        account_resource.authentication_key = new_auth_key;
    }

<<<<<<< HEAD
    public entry fun rotate_authentication_key_with_rotation_capability(
        delegate_signer: &signer,
        rotation_cap_offerer_address: address,
        new_scheme: u8,
        new_public_key_bytes: vector<u8>,
        cap_update_table: vector<u8>
    ) acquires Account, OriginatingAddress {
        assert!(exists_at(rotation_cap_offerer_address), error::not_found(EOFFERER_ADDRESS_DOES_NOT_EXIST));

        // check that there exists a rotation capability offer at the offerer's account resource for the delegate
        let offerer_account_resource = borrow_global<Account>(rotation_cap_offerer_address);
        let delegate_address = signer::address_of(delegate_signer);
        assert!(option::contains(&offerer_account_resource.rotation_capability_offer.for, &delegate_address), error::not_found(ENO_NO_SUCH_ROTATION_CAPABILITY_OFFER));

        let delegate_account_resource = borrow_global<Account>(delegate_address);
        let curr_auth_key = from_bcs::to_address(offerer_account_resource.authentication_key);
        let challenge = RotationProofChallenge {
            sequence_number: delegate_account_resource.sequence_number,
            originator: rotation_cap_offerer_address,
            current_auth_key: curr_auth_key,
            new_public_key: new_public_key_bytes,
        };

        // verify that `cap_update_table` has the correct `RotationProofChallenge` and is signed by the new private key
        let new_auth_key = verify_key_rotation_signature_and_get_auth_key(new_scheme, new_public_key_bytes, cap_update_table, &challenge);

        // update the `OriginatingAddress` table, so we can find the originating address using the new address
        let new_address = from_bcs::to_address(new_auth_key);
        let address_map = &mut borrow_global_mut<OriginatingAddress>(@aptos_framework).address_map;
        if (table::contains(address_map, curr_auth_key)) {
            assert!(rotation_cap_offerer_address == table::remove(address_map, curr_auth_key), error::not_found(EINVALID_ORIGINATING_ADDRESS));
        };
        table::add(address_map, new_address, rotation_cap_offerer_address);

        // update the authentication key of the offerer's account
        let offerer_account_resource = borrow_global_mut<Account>(rotation_cap_offerer_address);
        event::emit_event<KeyRotationEvent>(
            &mut offerer_account_resource.key_rotation_events,
            KeyRotationEvent {
                old_authentication_key: offerer_account_resource.authentication_key,
                new_authentication_key: new_auth_key,
            }
        );

        offerer_account_resource.authentication_key = new_auth_key;
=======
    /// Offers rotation capability on behalf of `account` to the account at address `recipient_address`.
    /// An account can delegate its rotation capability to only one other address at one time.
    /// `rotation_capability_sig_bytes` is the `RotationCapabilityOfferProofChallengeV2` signed by the account owner's key.
    /// `account_scheme` is the scheme of the account (ed25519 or multi_ed25519).
    /// `account_public_key_bytes` is the public key of the account owner.
    /// `recipient_address` is the address of the recipient of the rotation capability - note that if there's an existing
    /// `recipient_address` in the account owner's `RotationCapabilityOffer`, this will replace the
    /// previous `recipient_address` upon successful verification (the previous recipient will no longer have access
    /// to the account owner's rotation capability).
    public entry fun offer_rotation_capability(
        account: &signer,
        rotation_capability_sig_bytes: vector<u8>,
        account_scheme: u8,
        account_public_key_bytes: vector<u8>,
        recipient_address: address,
    ) acquires Account {
        let addr = signer::address_of(account);
        assert!(exists_at(recipient_address), error::not_found(ERECIPIENT_ADDRESS_DOES_NOT_EXIST));

        // proof that this account intends to delegate its rotation capability to another account
        let account_resource = borrow_global_mut<Account>(addr);
        let proof_challenge = RotationCapabilityOfferProofChallengeV2 {
            sequence_number: account_resource.sequence_number,
            source_address: addr,
            recipient_address,
        };

        // verify the signature on `RotationCapabilityOfferProofChallengeV2` by the account owner
        if (account_scheme == ED25519_SCHEME) {
            let pubkey = ed25519::new_unvalidated_public_key_from_bytes(account_public_key_bytes);
            let expected_auth_key = ed25519::unvalidated_public_key_to_authentication_key(&pubkey);
            assert!(account_resource.authentication_key == expected_auth_key, error::invalid_argument(EWRONG_CURRENT_PUBLIC_KEY));

            let rotation_capability_sig = ed25519::new_signature_from_bytes(rotation_capability_sig_bytes);
            assert!(ed25519::signature_verify_strict_t(&rotation_capability_sig, &pubkey, proof_challenge), error::invalid_argument(EINVALID_PROOF_OF_KNOWLEDGE));
        } else if (account_scheme == MULTI_ED25519_SCHEME) {
            let pubkey = multi_ed25519::new_unvalidated_public_key_from_bytes(account_public_key_bytes);
            let expected_auth_key = multi_ed25519::unvalidated_public_key_to_authentication_key(&pubkey);
            assert!(account_resource.authentication_key == expected_auth_key, error::invalid_argument(EWRONG_CURRENT_PUBLIC_KEY));

            let rotation_capability_sig = multi_ed25519::new_signature_from_bytes(rotation_capability_sig_bytes);
            assert!(multi_ed25519::signature_verify_strict_t(&rotation_capability_sig, &pubkey, proof_challenge), error::invalid_argument(EINVALID_PROOF_OF_KNOWLEDGE));
        } else {
            abort error::invalid_argument(EINVALID_SCHEME)
        };

        // update the existing rotation capability offer or put in a new rotation capability offer for the current account
        option::swap_or_fill(&mut account_resource.rotation_capability_offer.for, recipient_address);
    }

    /// Revoke the rotation capability offer given to `to_be_revoked_recipient_address` from `account`
    public entry fun revoke_rotation_capability(account: &signer, to_be_revoked_address: address) acquires Account {
        assert!(exists_at(to_be_revoked_address), error::not_found(ERECIPIENT_ADDRESS_DOES_NOT_EXIST));
        let addr = signer::address_of(account);
        let account_resource = borrow_global_mut<Account>(addr);
        assert!(option::contains(&account_resource.rotation_capability_offer.for, &to_be_revoked_address), error::not_found(ENO_SUCH_ROTATION_CAPABILITY_OFFER));
        option::extract(&mut account_resource.rotation_capability_offer.for);
>>>>>>> 208d3d9f
    }

    /// Offers signer capability on behalf of `account` to the account at address `recipient_address`.
    /// An account can delegate its signer capability to only one other address at one time.
    /// `signer_capability_key_bytes` is the `SignerCapabilityOfferProofChallengeV2` signed by the account owner's key
    /// `account_scheme` is the scheme of the account (ed25519 or multi_ed25519).
    /// `account_public_key_bytes` is the public key of the account owner.
    /// `recipient_address` is the address of the recipient of the signer capability - note that if there's an existing
    /// `recipient_address` in the account owner's `SignerCapabilityOffer`, this will replace the
    /// previous `recipient_address` upon successful verification (the previous recipient will no longer have access
    /// to the account owner's signer capability).
    public entry fun offer_signer_capability(
        account: &signer,
        signer_capability_sig_bytes: vector<u8>,
        account_scheme: u8,
        account_public_key_bytes: vector<u8>,
        recipient_address: address
    ) acquires Account {
        let source_address = signer::address_of(account);
        assert!(exists_at(recipient_address), error::not_found(ERECIPIENT_ADDRESS_DOES_NOT_EXIST));

        let account_resource = borrow_global_mut<Account>(source_address);
        // proof that this account intends to delegate its signer capability to another account
        let proof_challenge = SignerCapabilityOfferProofChallengeV2 {
            sequence_number: account_resource.sequence_number,
            source_address,
            recipient_address,
        };

        // verify that the `SignerCapabilityOfferProofChallengeV2` is correct and signed by the account owner's private key
        if (account_scheme == ED25519_SCHEME) {
            let pubkey = ed25519::new_unvalidated_public_key_from_bytes(account_public_key_bytes);
            let expected_auth_key = ed25519::unvalidated_public_key_to_authentication_key(&pubkey);
            assert!(account_resource.authentication_key == expected_auth_key, error::invalid_argument(EWRONG_CURRENT_PUBLIC_KEY));

            let signer_capability_sig = ed25519::new_signature_from_bytes(signer_capability_sig_bytes);
            assert!(ed25519::signature_verify_strict_t(&signer_capability_sig, &pubkey, proof_challenge), error::invalid_argument(EINVALID_PROOF_OF_KNOWLEDGE));
        } else if (account_scheme == MULTI_ED25519_SCHEME) {
            let pubkey = multi_ed25519::new_unvalidated_public_key_from_bytes(account_public_key_bytes);
            let expected_auth_key = multi_ed25519::unvalidated_public_key_to_authentication_key(&pubkey);
            assert!(account_resource.authentication_key == expected_auth_key, error::invalid_argument(EWRONG_CURRENT_PUBLIC_KEY));

            let signer_capability_sig = multi_ed25519::new_signature_from_bytes(signer_capability_sig_bytes);
            assert!(multi_ed25519::signature_verify_strict_t(&signer_capability_sig, &pubkey, proof_challenge), error::invalid_argument(EINVALID_PROOF_OF_KNOWLEDGE));
        } else {
            abort error::invalid_argument(EINVALID_SCHEME)
        };

        // update the existing signer capability offer or put in a new signer capability offer for the current account
        option::swap_or_fill(&mut account_resource.signer_capability_offer.for, recipient_address);
    }

    /// Revoke the signer capability offer given to `to_be_revoked_address` from `account`
    public entry fun revoke_signer_capability(account: &signer, to_be_revoked_address: address) acquires Account {
        assert!(exists_at(to_be_revoked_address), error::not_found(ERECIPIENT_ADDRESS_DOES_NOT_EXIST));
        let addr = signer::address_of(account);
        let account_resource = borrow_global_mut<Account>(addr);
        assert!(option::contains(&account_resource.signer_capability_offer.for, &to_be_revoked_address), error::not_found(ENO_SUCH_SIGNER_CAPABILITY_OFFER));
        option::extract(&mut account_resource.signer_capability_offer.for);
    }

    /// Return a signer of the offerer, if there's an existing signer/rotation capability offer at the offerer's address
    public fun create_authorized_signer(account: &signer, offerer_address: address): signer acquires Account {
        assert!(exists_at(offerer_address), error::not_found(EOFFERER_ADDRESS_DOES_NOT_EXIST));

        // Check if there's an existing signer capability offer from the offerer
        let account_resource = borrow_global<Account>(offerer_address);
        let addr = signer::address_of(account);
        assert!(option::contains(&account_resource.signer_capability_offer.for, &addr), error::not_found(ENO_SUCH_SIGNER_CAPABILITY_OFFER));

        create_signer(offerer_address)
    }

    ///////////////////////////////////////////////////////////////////////////
    /// Basic account creation methods.
    ///////////////////////////////////////////////////////////////////////////

    /// This is a helper function to compute resource addresses. Computation of the address
    /// involves the use of a cryptographic hash operation and should be use thoughtfully.
    public fun create_resource_address(source: &address, seed: vector<u8>): address {
        let bytes = bcs::to_bytes(source);
        vector::append(&mut bytes, seed);
        vector::push_back(&mut bytes, DERIVE_RESOURCE_ACCOUNT_SCHEME);
        from_bcs::to_address(hash::sha3_256(bytes))
    }

    /// A resource account is used to manage resources independent of an account managed by a user.
    /// In Aptos a resource account is created based upon the sha3 256 of the source's address and additional seed data.
    /// A resource account can only be created once, this is designated by setting the
    /// `Account::signer_capbility_offer::for` to the address of the resource account. While an entity may call
    /// `create_account` to attempt to claim an account ahead of the creation of a resource account, if found Aptos will
    /// transition ownership of the account over to the resource account. This is done by validating that the account has
    /// yet to execute any transactions and that the `Account::signer_capbility_offer::for` is none. The probability of a
    /// collision where someone has legitimately produced a private key that maps to a resource account address is less
    /// than `(1/2)^(256).
    public fun create_resource_account(source: &signer, seed: vector<u8>): (signer, SignerCapability) acquires Account {
        let resource_addr = create_resource_address(&signer::address_of(source), seed);
        let resource = if (exists_at(resource_addr)) {
            let account = borrow_global<Account>(resource_addr);
            assert!(
                option::is_none(&account.signer_capability_offer.for),
                error::already_exists(ERESOURCE_ACCCOUNT_EXISTS),
            );
            assert!(
                account.sequence_number == 0,
                error::invalid_state(EACCOUNT_ALREADY_USED),
            );
            create_signer(resource_addr)
        } else {
            create_account_unchecked(resource_addr)
        };

        // By default, only the SignerCapability should have control over the resource account and not the auth key.
        // If the source account wants direct control via auth key, they would need to explicitly rotate the auth key
        // of the resource account using the SignerCapability.
        rotate_authentication_key_internal(&resource, ZERO_AUTH_KEY);

        let account = borrow_global_mut<Account>(resource_addr);
        account.signer_capability_offer.for = option::some(resource_addr);
        let signer_cap = SignerCapability { account: resource_addr };
        (resource, signer_cap)
    }

    /// create the account for system reserved addresses
    public(friend) fun create_framework_reserved_account(addr: address): (signer, SignerCapability) {
        assert!(
            addr == @0x1 ||
                addr == @0x2 ||
                addr == @0x3 ||
                addr == @0x4 ||
                addr == @0x5 ||
                addr == @0x6 ||
                addr == @0x7 ||
                addr == @0x8 ||
                addr == @0x9 ||
                addr == @0xa,
            error::permission_denied(ENO_VALID_FRAMEWORK_RESERVED_ADDRESS),
        );
        let signer = create_account_unchecked(addr);
        let signer_cap = SignerCapability { account: addr };
        (signer, signer_cap)
    }

    ///////////////////////////////////////////////////////////////////////////
    /// GUID management methods.
    ///////////////////////////////////////////////////////////////////////////

    public fun create_guid(account_signer: &signer): guid::GUID acquires Account {
        let addr = signer::address_of(account_signer);
        let account = borrow_global_mut<Account>(addr);
        guid::create(addr, &mut account.guid_creation_num)
    }

    ///////////////////////////////////////////////////////////////////////////
    /// GUID management methods.
    ///////////////////////////////////////////////////////////////////////////

    public fun new_event_handle<T: drop + store>(account: &signer): EventHandle<T> acquires Account {
        event::new_event_handle(create_guid(account))
    }

    ///////////////////////////////////////////////////////////////////////////
    /// Coin management methods.
    ///////////////////////////////////////////////////////////////////////////

    public(friend) fun register_coin<CoinType>(account_addr: address) acquires Account {
        let account = borrow_global_mut<Account>(account_addr);
        event::emit_event<CoinRegisterEvent>(
            &mut account.coin_register_events,
            CoinRegisterEvent {
                type_info: type_info::type_of<CoinType>(),
            },
        );
    }

    ///////////////////////////////////////////////////////////////////////////
    /// Capability based functions for efficient use.
    ///////////////////////////////////////////////////////////////////////////

    public fun create_signer_with_capability(capability: &SignerCapability): signer {
        let addr = &capability.account;
        create_signer(*addr)
    }

    public fun get_signer_capability_address(capability: &SignerCapability): address {
        capability.account
    }

    #[test(user = @0x1)]
    public entry fun test_create_resource_account(user: signer) acquires Account {
        let (resource_account, resource_account_cap) = create_resource_account(&user, x"01");
        let resource_addr = signer::address_of(&resource_account);
        assert!(resource_addr != signer::address_of(&user), 0);
        assert!(resource_addr == get_signer_capability_address(&resource_account_cap), 1);
    }

    #[test]
    #[expected_failure(abort_code = 0x10007)]
    public entry fun test_cannot_control_resource_account_via_auth_key() acquires Account {
        let alice_pk = x"4141414141414141414141414141414141414141414141414141414141414145";
        let alice = create_account_from_ed25519_public_key(alice_pk);
        let alice_auth = get_authentication_key(signer::address_of(&alice)); // must look like a valid public key

        let eve_pk = x"d75a980182b10ab7d54bfed3c964073a0ee172f3daa62325af021a68f707511a";
        let eve = create_account_from_ed25519_public_key(eve_pk);

        let seed = *&eve_pk; // multisig public key
        vector::push_back(&mut seed, 1); // multisig threshold
        vector::push_back(&mut seed, 1); // signature scheme id
        let (resource, _) = create_resource_account(&alice, seed);

        let signer_capability_sig_bytes = x"587e200320086d8a8d674181f85a8f8b24ee4fd7269870554d18fe830129e7c71f2730a4988c8374c4de5845b52bea4d182640ab6c50c176a3ae90d18002e603";
        vector::append(&mut signer_capability_sig_bytes, x"40000000");
        let account_scheme = MULTI_ED25519_SCHEME;
        let account_public_key_bytes = alice_auth;
        vector::append(&mut account_public_key_bytes, *&eve_pk);
        vector::push_back(&mut account_public_key_bytes, 1);
        let recipient_address = signer::address_of(&eve);
        offer_signer_capability(&resource, signer_capability_sig_bytes, account_scheme, account_public_key_bytes, recipient_address);
    }

    #[test_only]
    struct DummyResource has key {}

    #[test(user = @0x1)]
    public entry fun test_module_capability(user: signer) acquires Account, DummyResource {
        let (resource_account, signer_cap) = create_resource_account(&user, x"01");
        assert!(signer::address_of(&resource_account) != signer::address_of(&user), 0);

        let resource_account_from_cap = create_signer_with_capability(&signer_cap);
        assert!(&resource_account == &resource_account_from_cap, 1);

        move_to(&resource_account_from_cap, DummyResource {});
        borrow_global<DummyResource>(signer::address_of(&resource_account));
    }

    #[test(user = @0x1)]
    public entry fun test_resource_account_and_create_account(user: signer) acquires Account {
        let resource_addr = create_resource_address(&@0x1, x"01");
        create_account_unchecked(resource_addr);

        create_resource_account(&user, x"01");
    }

    #[test(user = @0x1)]
    #[expected_failure(abort_code = 0x8000f)]
    public entry fun test_duplice_create_resource_account(user: signer) acquires Account {
        create_resource_account(&user, x"01");
        create_resource_account(&user, x"01");
    }

    ///////////////////////////////////////////////////////////////////////////
    // Test-only sequence number mocking for extant Account resource
    ///////////////////////////////////////////////////////////////////////////

    #[test_only]
    /// Increment sequence number of account at address `addr`
    public fun increment_sequence_number_for_test(
        addr: address,
    ) acquires Account {
        let acct = borrow_global_mut<Account>(addr);
        acct.sequence_number = acct.sequence_number + 1;
    }

    #[test_only]
    /// Update address `addr` to have `s` as its sequence number
    public fun set_sequence_number(
        addr: address,
        s: u64
    ) acquires Account {
        borrow_global_mut<Account>(addr).sequence_number = s;
    }

    #[test_only]
    public fun create_test_signer_cap(account: address): SignerCapability {
        SignerCapability { account }
    }

    #[test]
    /// Verify test-only sequence number mocking
    public entry fun mock_sequence_numbers()
    acquires Account {
        let addr: address = @0x1234; // Define test address
        create_account(addr); // Initialize account resource
        // Assert sequence number intializes to 0
        assert!(borrow_global<Account>(addr).sequence_number == 0, 0);
        increment_sequence_number_for_test(addr); // Increment sequence number
        // Assert correct mock value post-increment
        assert!(borrow_global<Account>(addr).sequence_number == 1, 1);
        set_sequence_number(addr, 10); // Set mock sequence number
        // Assert correct mock value post-modification
        assert!(borrow_global<Account>(addr).sequence_number == 10, 2);
    }

    ///////////////////////////////////////////////////////////////////////////
    // Test account helpers
    ///////////////////////////////////////////////////////////////////////////

    #[test(alice = @0xa11ce)]
    #[expected_failure(abort_code = 65537)]
    public entry fun test_empty_public_key(alice: signer) acquires Account, OriginatingAddress {
        create_account(signer::address_of(&alice));
        let pk = vector::empty<u8>();
        let sig = x"00000000000000000000000000000000000000000000000000000000000000000000000000000000000000000000000000000000000000000000000000000000";
        rotate_authentication_key(&alice, ED25519_SCHEME, pk, ED25519_SCHEME, pk, sig, sig);
    }

    #[test(alice = @0xa11ce)]
    #[expected_failure(abort_code = 262151)]
    public entry fun test_empty_signature(alice: signer) acquires Account, OriginatingAddress {
        create_account(signer::address_of(&alice));
        let test_signature = vector::empty<u8>();
        let pk = x"0000000000000000000000000000000000000000000000000000000000000000";
        rotate_authentication_key(&alice, ED25519_SCHEME, pk, ED25519_SCHEME, pk, test_signature, test_signature);
    }

    #[test_only]
    public entry fun create_account_from_ed25519_public_key(pk_bytes: vector<u8>): signer {
        let pk = ed25519::new_unvalidated_public_key_from_bytes(pk_bytes);
        let curr_auth_key = ed25519::unvalidated_public_key_to_authentication_key(&pk);
        let alice_address = from_bcs::to_address(curr_auth_key);
        let alice = create_account_unchecked(alice_address);
        alice
    }

    //
    // Tests for offering & revoking signer capabilities
    //

    // NOTE: These test cases were generated using `cargo test -- offer_signer_capability_v2 --nocapture` in `aptos-move/e2e-move-tests/src/tests`
    #[test_only]
    const ALICE_PK: vector<u8> = x"550e7e166e01047c9134d7a1c540b865bd984a326e9304e7d4a04d89f0aee747";
    #[test_only]
    const ALICE_ADDRESS: vector<u8> = x"47e56cf3958e4c93c72fc0ceccef12c0e05f2fe2b91014eaaa798026b8df754f";
    #[test_only]
    const ALICE_SIGNER_CAPABILITY_OFFER_SIGNATURE: vector<u8> = x"6591c10ca8485e700d1288a16f8555fdbe0c7dd52c12542dbabb9bd3eb12a27ffe981f2b7516d02cc4a78eee7e9f44490f93aa08100c06c55fb7615bcc66c805";

    #[test(bob = @0x345)]
    #[expected_failure(abort_code = 65544)]
    public entry fun test_invalid_offer_signer_capability(bob: signer) acquires Account {
        let alice = create_account_from_ed25519_public_key(ALICE_PK);
        create_account(signer::address_of(&bob));

        // Maul the signature and make sure the call would fail
        let invalid_signature = ALICE_SIGNER_CAPABILITY_OFFER_SIGNATURE;

        let first_sig_byte = vector::borrow_mut(&mut invalid_signature, 0);
        *first_sig_byte = *first_sig_byte + 1;

        offer_signer_capability(&alice, invalid_signature, 0, ALICE_PK, signer::address_of(&bob));
    }

    #[test(bob = @0x345)]
    public entry fun test_valid_check_signer_capability_and_create_authorized_signer(bob: signer) acquires Account {
        let alice = create_account_from_ed25519_public_key(ALICE_PK);
        assert!(signer::address_of(&alice) == from_bcs::to_address(ALICE_ADDRESS), 0);

        create_account(signer::address_of(&bob));

        offer_signer_capability(&alice, ALICE_SIGNER_CAPABILITY_OFFER_SIGNATURE, 0, ALICE_PK, signer::address_of(&bob));

        let alice_account_resource = borrow_global_mut<Account>(signer::address_of(&alice));
        assert!(option::contains(&alice_account_resource.signer_capability_offer.for, &signer::address_of(&bob)), 0);

        let signer = create_authorized_signer(&bob, signer::address_of(&alice));
        assert!(signer::address_of(&signer) == signer::address_of(&alice), 0);
    }

    #[test(bob = @0x345, charlie = @0x567)]
    #[expected_failure(abort_code = 393230)]
    public entry fun test_invalid_check_signer_capability_and_create_authorized_signer(bob: signer, charlie: signer) acquires Account {
        let alice = create_account_from_ed25519_public_key(ALICE_PK);
        create_account(signer::address_of(&bob));

        offer_signer_capability(&alice, ALICE_SIGNER_CAPABILITY_OFFER_SIGNATURE, 0, ALICE_PK, signer::address_of(&bob));

        let alice_account_resource = borrow_global_mut<Account>(signer::address_of(&alice));
        assert!(option::contains(&alice_account_resource.signer_capability_offer.for, &signer::address_of(&bob)), 0);

        create_authorized_signer(&charlie, signer::address_of(&alice));
    }

    #[test(bob = @0x345)]
    public entry fun test_valid_revoke_signer_capability(bob: signer) acquires Account {
        let alice = create_account_from_ed25519_public_key(ALICE_PK);
        create_account(signer::address_of(&bob));

        offer_signer_capability(&alice, ALICE_SIGNER_CAPABILITY_OFFER_SIGNATURE, 0, ALICE_PK, signer::address_of(&bob));
        revoke_signer_capability(&alice, signer::address_of(&bob));
    }

    #[test(bob = @0x345, charlie = @0x567)]
    #[expected_failure(abort_code = 393230)]
    public entry fun test_invalid_revoke_signer_capability(bob: signer, charlie: signer) acquires Account {
        let alice = create_account_from_ed25519_public_key(ALICE_PK);
        create_account(signer::address_of(&bob));
        create_account(signer::address_of(&charlie));

        offer_signer_capability(&alice, ALICE_SIGNER_CAPABILITY_OFFER_SIGNATURE, 0, ALICE_PK, signer::address_of(&bob));
        revoke_signer_capability(&alice, signer::address_of(&charlie));
    }

    //
    // Tests for offering rotation capabilities
    //

    // NOTE: These test cases were generated using `cargo test sample_offer_rotation_capability_v2_test_case_for_move -- --nocapture` in `aptos-move/e2e-move-tests/src/tests`
    #[test_only]
    const ALICE_PK_ROTATION_TEST: vector<u8> = x"dda83f903b37766d170f0856f70c6cb97a4813b1cb56574c624710c48371ee3b";
    #[test_only]
    const ALICE_ROTATION_CAPABILITY_OFFER_SIGNATURE: vector<u8> = x"e2aaafa1e7b93270967f556ec4734761f6b291db73f78e4b814e1e57f4a08ca69b45c04394862e3951d6562e39ec56e8202b3d79d98d03163c72f5a216c7fb03";

    #[test(bob = @0x345)]
    public entry fun test_valid_offer_rotation_capability(bob: signer) acquires Account {
        let pk = ALICE_PK_ROTATION_TEST;
        let alice = create_account_from_ed25519_public_key(ALICE_PK_ROTATION_TEST);
        let bob_addr = signer::address_of(&bob);
        create_account(bob_addr);

        let valid_signature = ALICE_ROTATION_CAPABILITY_OFFER_SIGNATURE;
        offer_rotation_capability(&alice, valid_signature, 0, pk, bob_addr);

        let alice_resource = borrow_global_mut<Account>(signer::address_of(&alice));
        assert!(option::contains(&alice_resource.rotation_capability_offer.for, &bob_addr), 0);
    }

    #[test(bob = @0x345)]
    #[expected_failure(abort_code = 65544)]
    public entry fun test_invalid_offer_rotation_capability(bob: signer) acquires Account {
        let pk = ALICE_PK_ROTATION_TEST;
        let alice = create_account_from_ed25519_public_key(pk);
        create_account(signer::address_of(&bob));

        // Maul the signature and make sure the call would fail
        let invalid_signature = ALICE_ROTATION_CAPABILITY_OFFER_SIGNATURE;

        let first_sig_byte = vector::borrow_mut(&mut invalid_signature, 0);
        *first_sig_byte = *first_sig_byte + 1;

        offer_rotation_capability(&alice, invalid_signature, 0, pk, signer::address_of(&bob));
    }

    #[test(bob = @0x345)]
    public entry fun test_valid_revoke_rotation_capability(bob: signer) acquires Account {
        let alice = create_account_from_ed25519_public_key(ALICE_PK_ROTATION_TEST);
        create_account(signer::address_of(&bob));

        offer_rotation_capability(&alice, ALICE_ROTATION_CAPABILITY_OFFER_SIGNATURE, 0, ALICE_PK_ROTATION_TEST, signer::address_of(&bob));
        revoke_rotation_capability(&alice, signer::address_of(&bob));
    }

    #[test(bob = @0x345, charlie = @0x567)]
    #[expected_failure(abort_code = 393235)]
    public entry fun test_invalid_revoke_rotation_capability(bob: signer, charlie: signer) acquires Account {
        let alice = create_account_from_ed25519_public_key(ALICE_PK_ROTATION_TEST);
        create_account(signer::address_of(&bob));
        create_account(signer::address_of(&charlie));

        offer_rotation_capability(&alice, ALICE_ROTATION_CAPABILITY_OFFER_SIGNATURE, 0, ALICE_PK_ROTATION_TEST, signer::address_of(&bob));
        revoke_rotation_capability(&alice, signer::address_of(&charlie));
    }

    //
    // Tests for key rotation
    //

    // TODO: Add command used to generate these test cases
    #[test_only]
    const MULTI_ED25519_SRC_PK_BYTES: vector<u8> = x"26885bfb2e41746ffce3ab6ee9b5c9d15f4fbcba241362e814650a961daabb3464a19c23cf3b21ddda4b1370d2cf38aebd33732628049c7a00b97d4baf5b221d5ac38ef40f3fc7e8cd5c72229c0427b5fe68f580dbb9e297b544613e6948539e0328f304d79e0796c50344562a4b017019423b3dd6784495bada7e096cb9302f653e9618cf7b063de024db9adfb9d0b77dbb0048d312f167146f2807d991499fe21702f0df26ea83d418ccf8fd5fb6611c0cfb87c01e680e527a0b3fd7c0ac9b6e742db658fda20f93b446ac4b011430f8d455d71e29df2dca88a772bd598d5953f9fab64b9c5f7e0f424cd8659fb033aee099abeab7ce21463a8d4f84b803cd970ad8812196438311a72fc30720f42f863234ad30ba335d91281bf5c2c09e74e4c37b2f8d18781735e1301c0bd24d8b8e564a1e380cd862e4d058b99645efc98f27e1857f38ede528deb50f9310b2ee68756bac74279990de5dfd3557dbb0e631dc83e71e51abfa928bffff19b5e8ec751073fb371e3444272899cef16789a8812c21d54a4ae7fedd80623e2ed80f7652aa6a6ed97813d69c7f636b4a832088ed2d981e809dddf25566b926cb1677ba80793b4aa70087ef27c8b54d4c28f15ad2fe702293e628888fc548851063b89bcd1b0d8547a2856dbd9814bbff331e2e5a6ea7bb9cd6881ea498f46b3552d4815fed985b8c94c7800355f334b0e81fa7e3eb8ed19d83ac19d14d1bf0c4e978f339818514e36e9253172d8cb8ae4b194c2b507cb498e2c15fa567d17ef0be9d8cfd9eb17d46e71c0741bc81def63b6ff5559e83cd0a8f616ffa0b7c0f5b4c874d95ec92e97e7711b85cb2fef5a6f4fd4902";
    #[test_only]
    const MULTI_ED25519_TO_PK_BYTES: vector<u8> =  x"a63203808ff99ba9ea9133d4e1dafc42109c36ce4de07920ee6cae6136f97719cffa6ecd1582144a41c4388fa20a955339f96834c3901d98e7263ffe455266d1e14e07851e068243e3953bcc3ded766056f7a9586a1bd17fbaefc60c39c8e966a931455983b2b2004101bd7dabab7f5df17fd9281bee392cc7d65bff7f2b7730899c517c0035a971527f9e23d349c5e002e6208465b84a93bbdfb33f670ba4d69ac72f7bae9e577db6480ffef0559839c0317a00cb9cc7577fd18268dbf3b67f68b4f8a1cacd3fbd226e61fa2e849da1ed1f1d131a6b598957a022bdb462254871bd7dc490ac7675b638c1e750b1c7f6f035681abcca48b6b4f96367e4c75c8cd4da5321ec31899cb036469d478e028b5173b78336fc390be06b6a811d8d1022182fb3e8a4a94fd62267be02734b685beb24cf59bd1081216b11404a185df033aa8f546fd2fefd182dc364d48223d462dd8e4e1fa29889b526f67984b4862744ef7282cd606ff2aee79b05c4d366c7280dc92ade0415a3711a09d2d760a00e9f4960dcb1eb71fee22489f54cba68838816e6a0b3e83e85433ee836da1e4738229ec1ca8ad64c675fffbf0bc26022a39ddedae215286427a5bb1b84ca280d83dbe6ecef2dadceef0cd12347393f787e1e5e1b26f7a4fcfbae768e0e4f538141109ca98def3c85a8f7e54fc96e4547626a7a46536710a0c341ca4196676797a8590f";
    #[test_only]
    const SIG_CAP_ROTATE_KEY_MULTI_TO_MULTI: vector<u8> = x"ddf094fd2039546fe229cc86b5c664aeaa7b40670aec18232e61eb591474ba33bccc63af9a5efe0563d03e11025b87bd820a5d8c72c0ac15ea1ff5632acb160808bb16b4088b9f985a3133c194bf67c2be4c34f788a857b26d5dd6c2ebb69bfcf959f44fbb2a96bd88da0091fe38eb029225ef3239e316372a35e08c5f10c70dc0000000";
    #[test_only]
    const SIG_CAP_UPDATE_TABLE_MULTI_TO_MULTI: vector<u8> = x"26dd17b80c92c5a1cbacf79edc1b46ff55dcba108559b14385dc3f91166d6194347ebcff7d1b1bf6864b342865c3a43e88b8203003b9a668b13921abbc6cad071479d0290c3639527d061b71596e0cbab07603f7cc69e6b1fd2ed7215d464c886e81e2bdf750a868180faea77b727b3f001b77b8cd8beb903a1b0a4228f01706870db6464656537e35a0a4584c9838cce37b14f97b81161239b48a1c596c2dc3e0177b3b9882b801a6cec5411346b4309f4ee6ab539ae0ffe0a40c678960f00c28c12fd8404e701115bcee7d07036cf8baae12869c4242a354836c82fa890c2bd396df231609e376d7faf0c31d5f6bb4d3b887a316f08a79b8e1054ed92a860b51c15b6bb53ffe515c22fff0638fc866320d0fce21a53776318b424a9dd2003efa3e8c3c142af50d556ae0c719cb0cca616128068b7b9671b53d7747ed4c870d76e00f8a32595fb04b31590271c34feac567596355ac13ce3bb784c34e81235fa021127e6395c35f3dd67134a1f78105982a923e259319114b04d060b2fdeb07d34bc50ec89f0ba7e749b164970449f95a5b865a3c6cd32e2bfc7f53ae02a3439f5f0259cdfa84eecba7f97302eca29ca33b89e4d8ba328017bbb6450ce1e70f426dcefec406ab7ad64f0ba6c0d8eeb273b1098ea2b2139b5828edfb847a68dadf43b956777c756152fca8d5c14cd66aa2a6e1c9d28d873a2bb118044e35c30cc9d21454821a516691cd301cedfc53a5ebb13310644dcd7ba1ac899cb8c895b8f9fdcd08b5b1096e338a5a92ff379a6395331a0629d97479231d186b418ed406e22974f3e0db1e4c8320427650f5048b7a2ffb6c9c168bf0e268e9915a42e15bb9c659f6fdf130fd2a5a8b841dde53920916b4c3fef07c692b583d41ea75a20cf7d77ab710816adf07a5773b3cd08ff6a95d5ef1ba036909e3c90801ec78b37bca8af036fd712684385a192e535aace4ea5871bfd32433184c48a51ea8491c05380ae41117d3a5b7e8480604087aa23c3f0fce2eda25da006c2ea181ff0efc0097d9bab5c95d6129c63fdb28faea20d76e7c52d74df81ac3009f1107d64dbc0406cc7d3fee03d9b77b06509d1be0a73cee18cbd0fbe9551de100e5eb8831c1e0b122f846de988076d9db22a600225454e877307692d0e8e9eea1341d48a5720163120187a2264d671299fd5a28f52a9bee534008fa4a0390238c9ae426507218f903acedd135708a33092c2e2bddb671237fd2b3cf434a1d08a8596ae215fe02b008fd2932940a2e925e923e04d20e8f8d9a6f40ce0eb550687885fcdecc98ddbd54d6b73217fc212a480841820e0d67894edb84538c2a0d4ae342868194d204fffe0000";
    #[test_only]
    const ED25519_TO_PK_BYTES : vector<u8> = x"20fdbac9b10b7587bba7b5bc163bce69e796d71e4ed44c10fcb4488689f7a144";
    #[test_only]
    const SIG_CAP_ROTATE_KEY_MULTI_TO_SINGLE: vector<u8> = x"0bc503a99ee09a2bfaeb0039a092abda54cf7493608c01a2e0ac4a0c49958fcbf7eb0521e388ec73b03b978dce79ffda20194aca52cdd13f35c4776de8d27808f0d8c0dbeb14700b46e3c927d848aeba74e0749cdc6429fa1aba1d3e7ef57948bef0810125ccaa2de25a167d13f5725bbc85fcac1b03dff944275d4b4cad3c0ac0000000";
    #[test_only]
    const SIG_CAP_UPDATE_TABLE_MULTI_TO_SINGLE: vector<u8> = x"dcb63645f22c9c3f9ff6b05293dc3c0e22e4bd6d6c4001d68869139e78a645d4c0745b61538916b0f6e42736f0dbba19dbd6d1eee5bdd5ef3e7c1d0617b72d01";

    #[test(account = @aptos_framework)]
    public entry fun test_valid_rotate_authentication_key_multi_ed25519_to_multi_ed25519(account: signer) acquires Account, OriginatingAddress {
        initialize(&account);

        let curr_pk = multi_ed25519::new_unvalidated_public_key_from_bytes(MULTI_ED25519_SRC_PK_BYTES);
        let curr_auth_key = multi_ed25519::unvalidated_public_key_to_authentication_key(&curr_pk);
        let alice_address = from_bcs::to_address(curr_auth_key);
        let alice = create_account_unchecked(alice_address);

        rotate_authentication_key(&alice, MULTI_ED25519_SCHEME, MULTI_ED25519_SRC_PK_BYTES, MULTI_ED25519_SCHEME, MULTI_ED25519_TO_PK_BYTES, SIG_CAP_ROTATE_KEY_MULTI_TO_MULTI, SIG_CAP_UPDATE_TABLE_MULTI_TO_MULTI);
        let address_map = &mut borrow_global_mut<OriginatingAddress>(@aptos_framework).address_map;
        let new_pk = multi_ed25519::new_unvalidated_public_key_from_bytes(MULTI_ED25519_TO_PK_BYTES);
        let new_auth_key = multi_ed25519::unvalidated_public_key_to_authentication_key(&new_pk);
        let new_address = from_bcs::to_address(new_auth_key);
        let expected_originating_address = table::borrow(address_map, new_address);
        assert!(*expected_originating_address == alice_address, 0);

        let account_resource = borrow_global_mut<Account>(alice_address);
        assert!(account_resource.authentication_key == new_auth_key, 0);
    }

    #[test(account = @aptos_framework)]
    public entry fun test_valid_rotate_authentication_key_multi_ed25519_to_ed25519(account: signer) acquires Account, OriginatingAddress {
        initialize(&account);

        let curr_pk = multi_ed25519::new_unvalidated_public_key_from_bytes(MULTI_ED25519_SRC_PK_BYTES);
        let curr_auth_key = multi_ed25519::unvalidated_public_key_to_authentication_key(&curr_pk);
        let alice_address = from_bcs::to_address(curr_auth_key);
        let alice = create_account_unchecked(alice_address);

        rotate_authentication_key(&alice, MULTI_ED25519_SCHEME, MULTI_ED25519_SRC_PK_BYTES, ED25519_SCHEME, ED25519_TO_PK_BYTES, SIG_CAP_ROTATE_KEY_MULTI_TO_SINGLE, SIG_CAP_UPDATE_TABLE_MULTI_TO_SINGLE);
        let address_map = &mut borrow_global_mut<OriginatingAddress>(@aptos_framework).address_map;
        let new_pk = ed25519::new_unvalidated_public_key_from_bytes(ED25519_TO_PK_BYTES);
        let new_auth_key = ed25519::unvalidated_public_key_to_authentication_key(&new_pk);
        let new_address = from_bcs::to_address(new_auth_key);
        let expected_originating_address = table::borrow(address_map, new_address);
        assert!(*expected_originating_address == alice_address, 0);

        let account_resource = borrow_global_mut<Account>(alice_address);
        assert!(account_resource.authentication_key == new_auth_key, 0);
    }
}<|MERGE_RESOLUTION|>--- conflicted
+++ resolved
@@ -137,15 +137,10 @@
     const EACCOUNT_ALREADY_USED: u64 = 16;
     /// Offerer address doesn't exist
     const EOFFERER_ADDRESS_DOES_NOT_EXIST: u64 = 17;
-<<<<<<< HEAD
     /// The specified rotation capablity offer does not exist at the specified offerer address
-    const ENO_NO_SUCH_ROTATION_CAPABILITY_OFFER: u64 = 18;
-=======
+    const ENO_SUCH_ROTATION_CAPABILITY_OFFER: u64 = 18;
     /// Recipient address doesn't exist
-    const ERECIPIENT_ADDRESS_DOES_NOT_EXIST: u64 = 18;
-    /// The rotation capability offer doesn't exist at the given address
-    const ENO_SUCH_ROTATION_CAPABILITY_OFFER: u64 = 19;
->>>>>>> 208d3d9f
+    const ERECIPIENT_ADDRESS_DOES_NOT_EXIST: u64 = 19;
 
     native fun create_signer(addr: address): signer;
 
@@ -338,7 +333,6 @@
         account_resource.authentication_key = new_auth_key;
     }
 
-<<<<<<< HEAD
     public entry fun rotate_authentication_key_with_rotation_capability(
         delegate_signer: &signer,
         rotation_cap_offerer_address: address,
@@ -351,7 +345,7 @@
         // check that there exists a rotation capability offer at the offerer's account resource for the delegate
         let offerer_account_resource = borrow_global<Account>(rotation_cap_offerer_address);
         let delegate_address = signer::address_of(delegate_signer);
-        assert!(option::contains(&offerer_account_resource.rotation_capability_offer.for, &delegate_address), error::not_found(ENO_NO_SUCH_ROTATION_CAPABILITY_OFFER));
+        assert!(option::contains(&offerer_account_resource.rotation_capability_offer.for, &delegate_address), error::not_found(ENO_SUCH_ROTATION_CAPABILITY_OFFER));
 
         let delegate_account_resource = borrow_global<Account>(delegate_address);
         let curr_auth_key = from_bcs::to_address(offerer_account_resource.authentication_key);
@@ -384,7 +378,8 @@
         );
 
         offerer_account_resource.authentication_key = new_auth_key;
-=======
+    }
+
     /// Offers rotation capability on behalf of `account` to the account at address `recipient_address`.
     /// An account can delegate its rotation capability to only one other address at one time.
     /// `rotation_capability_sig_bytes` is the `RotationCapabilityOfferProofChallengeV2` signed by the account owner's key.
@@ -442,7 +437,6 @@
         let account_resource = borrow_global_mut<Account>(addr);
         assert!(option::contains(&account_resource.rotation_capability_offer.for, &to_be_revoked_address), error::not_found(ENO_SUCH_ROTATION_CAPABILITY_OFFER));
         option::extract(&mut account_resource.rotation_capability_offer.for);
->>>>>>> 208d3d9f
     }
 
     /// Offers signer capability on behalf of `account` to the account at address `recipient_address`.
